import os
import sys
import tkinter as tk
from tkinter import filedialog
import gettext
import locale

import pickle

from src.utils import ask_open_image
from src.textconfig import TextConfigureApp
from src.grid import grid_frame
from src.Collage import Collage
<<<<<<< HEAD
from src.scroll import ScrolledFrame
from src.utils import int_clamp
from src.constants import WINDOW_SEP_WIDTH, CANVAS_MIN_SIZE, CANVAS_MAX_SIZE


if sys.platform.startswith('win'):
    if os.getenv('LANG') is None:
        lang, enc = locale.getdefaultlocale()
        os.environ['LANG'] = lang

gettext.bindtextdomain('gui_messages', 'locales')
gettext.textdomain('gui_messages')
_ = gettext.gettext
=======
from tkinter import filedialog
import pickle
import tkinter.messagebox as messagebox
>>>>>>> a084b4cb


class Application(tk.Frame):
    """Simple Collage Creator application main window.

    The window consists of two frames: **menu** and **workspace**.

    The **menu** contains control buttons and fields for entering collage
    parameters:

    - ``Load``, ``Save``, ``Save as...``\
    buttons at the top,
    - ``Width``, ``Height``, ``Margin``, ``Corner width``, ``Corner Curvature`` \
    entries in the middle,
    - ``Change parameters`` button below it.

    The **workspace** contains ``Collage`` object in the middle and four buttons
    for adding photos (one on each side).
    """
    def __init__(self, master=None):
        super().__init__(master)
        self.master = master
        self.master.geometry("900x600")
        self.collage = None
        self.collage_width = tk.IntVar(master, 300)
        self.collage_height = tk.IntVar(master, 300)
        self.collage_margin = tk.IntVar(master, WINDOW_SEP_WIDTH)
        self.corner_width = tk.IntVar(master, 30)
        self.corner_curve = tk.DoubleVar(master, 0.2)

        self.create_widgets()

    def create_widgets(self):
        """Create and grid menu and workspace."""
        grid_frame(self.master, is_root=True)
        grid_frame(self, [0], [1])
        left_frame = tk.LabelFrame(self, text=_("Menu"))
        grid_frame(left_frame, [0, 1, 2], [0], 0, 0, 'nw')
        right_frame = tk.Frame(self)
        grid_frame(right_frame, [0], [0], 0, 1, 'news')

        self.create_menu_buttons(left_frame, 0, 0)
        self.create_entries(left_frame, 1, 0)
        self.create_change_buttons(left_frame, 2, 0)
        self.create_canvas_frame(right_frame, 0, 0)

    def create_menu_buttons(self, frame, row, col):
        """Create, grid and bind menu top buttons block."""
        buttons_frame = tk.Frame(frame, bd=10)
        grid_frame(buttons_frame, [0, 1, 2], [0, 1], row, col, 'news')
        commands = {
            _("Undo"): None,
            _("Redo"): None,
            _("Load project"): self.load_command,
            _("Dump project"): self.dump_command,
            _("Save as..."): self.save_as_command,
            _("Print..."): None,
        }
        for i, (text, command) in enumerate(commands.items()):
            if command is None:
                continue
            button = tk.Button(buttons_frame, text=text, command=command)
            button.grid(row=i // 2, column=i % 2, sticky='news')

    def create_entries(self, frame, row, col):
        """Create, grid and bind menu entries block."""
        entries_frame = tk.Frame(frame, bd=10)
        grid_frame(entries_frame, [0, 1, 2, 3], [0, 1], row, col, 'news')
        variables = {
            _('Width in pixels'): self.collage_width,
            _('Height in pixels'): self.collage_height,
            _('Margin in pixels'): self.collage_margin,
            _('Corner size in pixels'): self.corner_width,
            _('Corner curvature (0-1)'): self.corner_curve
        }
        for i, (text, variable) in enumerate(variables.items()):
            label = tk.Label(entries_frame, text=text, padx=5)
            entry = tk.Entry(entries_frame, textvariable=variable, width=10)
            label.grid(row=i, column=0, sticky='e')
            entry.grid(row=i, column=1, sticky='w')

    def create_change_buttons(self, frame, row, col):
        """Create, bind and bind menu bottom buttons block."""
        button_frame = tk.Frame(frame, bd=10)
        grid_frame(button_frame, [], [0], row, col, 'news')
        commands = {
            _('Change parameters'): self.change_canvas_parameters,
            # _('Add text...'): self.open_text_window
        }
        for i, (text, command) in enumerate(commands.items()):
            button = tk.Button(button_frame, text=text, command=command, padx=5, pady=5)
            button.grid(row=i, column=0, sticky='new')

    def create_canvas_frame(self, frame, row, col):
        """Create, grid and bind workspace units."""
        parent_frame = tk.Frame(frame, bd=10)
        grid_frame(parent_frame, [0], [0], row, col, 'news')
        scrolled_frame = ScrolledFrame(parent_frame, True, True)
        compass = {
            'n': (-1, 0),
            'e': (0, 1),
            'w': (0, -1),
            's': (1, 0)
        }
        self.add_buttons = {}
        for key, (row, col) in compass.items():
            sticky = 'news'.replace(key, '')
            button = tk.Button(scrolled_frame.inner, text='+', command=self.get_add_photo_command(key))
            button.grid(row=row + 1, column=col + 1, sticky=sticky)
            self.add_buttons[key] = button
        self.collage = Collage(
            margin=self.collage_margin.get(),
            corner_width=self.corner_width.get(),
            corner_curve=self.corner_curve.get(),
            scrolled_parent=scrolled_frame,
            master_args=[],
            master_kwargs={
                "bg": "white",
                "height": self.collage_height.get(),
                "width": self.collage_width.get(),
            }
        )
        self.collage.grid(row=1, column=1)

    def undo_command(self):
        raise NotImplementedError

    def redo_command(self):
        raise NotImplementedError

    def load_command(self):
        filename = filedialog.askopenfilename(
            title=_("Select file"),
            filetypes=(
                (_("CLG file"), "*.clg"),
            )
        )
        if filename != "":
            try:
                with open(filename, "rb") as file:
                    obj = pickle.load(file)
                    width, height, margin, corner_width, corner_curve, collage_root = obj
                    # todo: add validation here
                    self.collage_width.set(width)
                    self.collage_height.set(height)
                    self.collage_margin.set(margin)
                    self.corner_width.set(corner_width)
                    self.corner_curve.set(corner_curve)
                    self.change_canvas_parameters()
                    self.collage.load_collage_root(collage_root)
            except (pickle.UnpicklingError, TypeError):
                messagebox.showerror("Error", "Can't load collage from file {0}".format(filename))

    def dump_command(self):
        filename = filedialog.asksaveasfile(mode="w", defaultextension=".clg", filetypes=(
            (_("CLG file"), "*.clg"), ("All Files", "*.*")))
        if filename is not None:
            obj = (
                self.collage_width.get(), self.collage_height.get(), self.collage_margin.get(),
                self.corner_width.get(), self.corner_curve.get(),
                self.collage.get_collage_root()
            )
            with open(filename.name, "wb") as file:
                pickle.dump(obj, file)

    def save_as_command(self):
        filename = filedialog.asksaveasfile(mode="w", defaultextension=".png", filetypes=(
            (_("PNG file"), "*.png"), (_("All Files"), "*.*")))
        if filename is not None:
            self.collage.save_collage(filename.name)

    def print_command(self):
        raise NotImplementedError

    def change_canvas_parameters(self):
        """Validate and apply user input from menu entries."""
        try:
            w = int_clamp(self.collage_width.get(), CANVAS_MIN_SIZE, CANVAS_MAX_SIZE)
            self.collage_width.set(w)
            h = int_clamp(self.collage_height.get(), CANVAS_MIN_SIZE, CANVAS_MAX_SIZE)
            self.collage_height.set(h)
            m = int_clamp(self.collage_margin.get(), WINDOW_SEP_WIDTH, CANVAS_MAX_SIZE // 2)
            self.collage_margin.set(m)
            cw = int_clamp(self.corner_width.get(), 0, CANVAS_MAX_SIZE // 2)
            self.corner_width.set(cw)
            cc = min(1.0, max(0.0, self.corner_curve.get()))
            self.corner_curve.set(cc)
        except tk.TclError:
            tk.messagebox.showerror(title=_("Input error"), message=_("Incorrect input. Try again."))
            return

        self.collage.configure(width=w, height=h)
        self.collage.margin = (m - WINDOW_SEP_WIDTH) // 2
        self.collage.corner_creator.Width = cw
        self.collage.corner_creator.Curve = cc
        self.collage.update_params()

        frame_width = w + self.add_buttons['e'].winfo_width() + self.add_buttons['w'].winfo_width()
        frame_height = h + self.add_buttons['s'].winfo_height() + self.add_buttons['n'].winfo_height()
        self.collage.scrolled_parent.resize_handler(width=frame_width, height=frame_height)

    def open_text_window(self):
        """Open ``TextConfigureApp`` window. Return canvas with result."""
        root = tk.Tk()
        window = TextConfigureApp(master=root)
        window.mainloop()
        return window.get_return()

    def add_photo(self, where):
        """Run file system dialog and place photo on collage.

        ``where`` values:

        - 's' is South (upper side),
        - 'n' is North (down side),
        - 'w' is West (left side),
        - 'e' is East (right side).

        Adding a photo from one side of the collage border.
        In this case, the new cell appears on this side of the collage and
        takes up half of the collage regardless of size. All previously
        existing cells are compressed to make room for a new cell.
        """
        filename = ask_open_image()

        # file was not selected
        if filename != "":
            self.collage.add_image(filename, where)

    def get_add_photo_command(self, where):
        def add_photo_command():
            self.add_photo(where)
        return add_photo_command<|MERGE_RESOLUTION|>--- conflicted
+++ resolved
@@ -2,6 +2,7 @@
 import sys
 import tkinter as tk
 from tkinter import filedialog
+import tkinter.messagebox as messagebox
 import gettext
 import locale
 
@@ -11,7 +12,6 @@
 from src.textconfig import TextConfigureApp
 from src.grid import grid_frame
 from src.Collage import Collage
-<<<<<<< HEAD
 from src.scroll import ScrolledFrame
 from src.utils import int_clamp
 from src.constants import WINDOW_SEP_WIDTH, CANVAS_MIN_SIZE, CANVAS_MAX_SIZE
@@ -25,11 +25,6 @@
 gettext.bindtextdomain('gui_messages', 'locales')
 gettext.textdomain('gui_messages')
 _ = gettext.gettext
-=======
-from tkinter import filedialog
-import pickle
-import tkinter.messagebox as messagebox
->>>>>>> a084b4cb
 
 
 class Application(tk.Frame):
