from PIL import ImageTk, Image
from src.CollageItem import CollageItem
from functools import wraps


class ViewingWindowException(Exception):
    def __init__(self, message):
        self.message = message


class ViewingWindow():
    """
    Class for managing viewing window in original image
    """
    def __init__(self, original, width, height, scale_step=0.01, scale_value_min=0.2, move_step=5):
        self.original = original
        self.width = width
        self.height = height
        self.image_size = (width, height)
        self.scale_value = 1
        self.scale_step = scale_step
        self.move_step = move_step
        self.view_vector = [0, 0]
        self.scale_value_min = scale_value_min

    def _crop(self):
        """
        Crops rectangle from original image and resizes it to image size
        Returns cropped PIL Image
        """
        center = [self.original.width // 2 + self.view_vector[0], self.original.height // 2 + self.view_vector[1]]
        left = center[0] - self.width // 2
        upper = center[1] - self.height // 2
        right = center[0] + self.width // 2
        lower = center[1] + self.height // 2
        if left < 0 or right > self.original.width or upper < 0 or lower > self.original.height:
            raise ViewingWindowException("Can't crop original image")
        return self.original.crop((left, upper, right, lower)).resize(self.ImageSize)

    def _scale(self):
        self.width, self.height = int(self.ImageSize[0] * self.scale_value), int(self.ImageSize[1] * self.scale_value)
        return self._crop()

    def get(self):
        return self._crop()

    def zoom_in(self):
        self.scale_value = max(self.scale_value - self.scale_step, self.scale_value_min)
        return self._scale()

    def zoom_out(self):
        self.scale_value = self.scale_value + self.scale_step
        return self._scale()

    def move_up(self):
        self.view_vector[1] -= self.move_step
        return self._crop()

    def move_down(self):
        self.view_vector[1] += self.move_step
        return self._crop()

    def move_left(self):
        self.view_vector[0] -= self.move_step
        return self._crop()

    def move_right(self):
        self.view_vector[0] += self.move_step
        return self._crop()

    ImageSize = property()

    @ImageSize.getter
    def ImageSize(self):
        return self.image_size

    @ImageSize.setter
    def ImageSize(self, value):
        self.image_size = value
        self.width, self.height = int(value[0] * self.scale_value), int(value[1] * self.scale_value)


def add_image_to_collage(fn):
    @wraps(fn)
    def wrapper(self, *args, **kwargs):
        fn(self, *args, **kwargs)
        self.collage.itemconfig(self.Id, image=self.PhotoImage)
    return wrapper


def add_corners_to_image(fn):
    @wraps(fn)
    def wrapper(self, *args, **kwargs):
        fn(self, *args, **kwargs)
        self._update_corners()
    return wrapper


class PILCollageImage:
    def __init__(
        self,
        filename,
        # coords,
        # width,
        # height,
        corner_creator,
        # collage,
    ):
        # self.collage = collage
        self.corners = corner_creator
        self.PIL_image = Image.open(filename)
        self.original = Image.open(filename)
<<<<<<< HEAD
        # self.id = collage.create_image(
        #     0, 0, anchor="nw", image=self.PhotoImage
        # )
        # CollageItem.__init__(self, id, collage)
        # self.resize((width, height))
=======
        self.viewing_window = ViewingWindow(self.original, width, height)
        self.PIL_image = self.viewing_window.get()
        self._update_corners()
        id = collage.create_image(
            coords[0], coords[1], anchor="nw", image=self.PhotoImage
        )
        super().__init__(id, collage)
>>>>>>> a7fc899b

    def resize(self, size):
        """
        Resize the image
        size – The requested size in pixels, as a 2-tuple: (width, height).
        """
        self.viewing_window.ImageSize = size
        self.PIL_image = self.viewing_window.get()
        self.update_corners()
        self.collage.itemconfig(self.Id, image=self.PhotoImage)
        self.reset_selection()

    @add_image_to_collage
    @add_corners_to_image
    def move_view_up(self):
        self.PIL_image = self.viewing_window.move_up()

    @add_image_to_collage
    @add_corners_to_image
    def move_view_down(self):
        self.PIL_image = self.viewing_window.move_down()

    @add_image_to_collage
    @add_corners_to_image
    def move_view_left(self):
        self.PIL_image = self.viewing_window.move_left()

    @add_image_to_collage
    @add_corners_to_image
    def move_view_right(self):
        self.PIL_image = self.viewing_window.move_right()

    @add_image_to_collage
    @add_corners_to_image
    def zoom_in(self):
        self.PIL_image = self.viewing_window.zoom_in()

    @add_image_to_collage
    @add_corners_to_image
    def zoom_out(self):
        self.PIL_image = self.viewing_window.zoom_out()

    def _update_corners(self):
        img = self.PIL_image
        alpha = self.corners.get_alpha(self.PIL_image.size)
        img.putalpha(alpha)
        self.PIL_image = img

    @add_image_to_collage
    def update_corners(self):
        self._update_corners()

    PIL_image = property()
    PhotoImage = property()
    Width = property()
    Height = property()

    @PIL_image.setter
    def PIL_image(self, value):
        self.pil_image = value
        self.photo_image = ImageTk.PhotoImage(self.pil_image)

    @PIL_image.getter
    def PIL_image(self):
        return self.pil_image

    @PhotoImage.getter
    def PhotoImage(self):
        return self.photo_image

    @Width.getter
    def Width(self):
        return self.photo_image.width()

    @Height.getter
    def Height(self):
<<<<<<< HEAD
        return self.photo_image.height()

    def update_corners(self):
        size = self.PIL_image.size
        img = self.original.resize(size)
        alpha = self.corners.get_alpha(size)
        img.putalpha(alpha)
        self.PIL_image = img
        # self.collage.itemconfig(self.id, image=self.PhotoImage)
=======
        return self.photo_image.height()
>>>>>>> a7fc899b
<|MERGE_RESOLUTION|>--- conflicted
+++ resolved
@@ -96,27 +96,20 @@
     return wrapper
 
 
-class PILCollageImage:
+class PILCollageImage(CollageItem):
     def __init__(
         self,
         filename,
-        # coords,
-        # width,
-        # height,
+        coords,
+        width,
+        height,
         corner_creator,
-        # collage,
+        collage,
     ):
-        # self.collage = collage
+        self.collage = collage
         self.corners = corner_creator
         self.PIL_image = Image.open(filename)
         self.original = Image.open(filename)
-<<<<<<< HEAD
-        # self.id = collage.create_image(
-        #     0, 0, anchor="nw", image=self.PhotoImage
-        # )
-        # CollageItem.__init__(self, id, collage)
-        # self.resize((width, height))
-=======
         self.viewing_window = ViewingWindow(self.original, width, height)
         self.PIL_image = self.viewing_window.get()
         self._update_corners()
@@ -124,7 +117,6 @@
             coords[0], coords[1], anchor="nw", image=self.PhotoImage
         )
         super().__init__(id, collage)
->>>>>>> a7fc899b
 
     def resize(self, size):
         """
@@ -201,16 +193,4 @@
 
     @Height.getter
     def Height(self):
-<<<<<<< HEAD
-        return self.photo_image.height()
-
-    def update_corners(self):
-        size = self.PIL_image.size
-        img = self.original.resize(size)
-        alpha = self.corners.get_alpha(size)
-        img.putalpha(alpha)
-        self.PIL_image = img
-        # self.collage.itemconfig(self.id, image=self.PhotoImage)
-=======
-        return self.photo_image.height()
->>>>>>> a7fc899b
+        return self.photo_image.height()