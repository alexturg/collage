import tkinter as tk
<<<<<<< HEAD
from src.CornerCreator import CornerCreator
from src.utils import safe_open_image
=======
import tkinter.messagebox as messagebox
import PIL
from src.CollageImage import PILCollageImage, ViewingWindowException
from src.CornerCreator import CornerCreator
from functools import wraps


def image_update_event_wrapper(fn):
    @wraps(fn)
    def wrapper(self, *args, **kwargs):
        if self.selected_image is not None:
            try:
                fn(self, *args, **kwargs)
            except ViewingWindowException as ex:
                messagebox.showinfo("Info", ex.message)
    return wrapper
>>>>>>> a7fc899b

from src.CollageTree import CollageRoot


class Collage(tk.Frame):
    def __init__(
        self,
        margin,
        corner_width,
        corner_curve,
        master_args,
        master_kwargs
    ):
        super().__init__(*master_args, **master_kwargs)
        self.margin = margin
        self.corner_creator = CornerCreator(corner_width, corner_curve)

        # TODO class to manage images
<<<<<<< HEAD
        self.collage_root = CollageRoot(
            tk_master=self, corner_creator=self.corner_creator, margin=self.margin, **master_kwargs)
        self.collage_root.get_tk_object().grid(row=0, column=0)
=======
        self.images = dict()
        self.image = None
        self.selected_image = None
        self.selection_rectangle_id = self.create_rectangle(
            0, 0, 0, 0, dash=(2, 2), fill='', outline='white', tag="image"
        )
        self.bind("<Configure>", self.resize_event_handler)
        self.bind("<Double-Button-1>", self.selection_area_handler)
        self.bind("<1>", lambda event: self.focus_set())
        self.bind("<Key>", self.scale_image_handler)
        self.bind("<Up>", self.move_image_view_up_handler)
        self.bind("<Down>", self.move_image_view_down_handler)
        self.bind("<Left>", self.move_image_view_left_handler)
        self.bind("<Right>", self.move_image_view_right_handler)
>>>>>>> a7fc899b

    def add_image(self, filename, where):
        """
        Add image in collage to specified side
        filename: image file name
        where: 'n', 'w', 'e', 's'
        """
<<<<<<< HEAD
        image = safe_open_image(filename, self.corner_creator)
        if image is not None:
            self.collage_root.add_image(image=image, where=where)
=======
        try:
            self.image = PILCollageImage(
                filename,
                [
                    self.margin,
                    self.margin,
                ],
                self.winfo_width() - self.margin,
                self.winfo_height() - self.margin,
                self.corner_creator,
                self
            )
        except PIL.UnidentifiedImageError:
            messagebox.showerror("Error", "Failed open file {0}".format(filename))
            return

        self.images[self.image.id] = self.image
        # to show selection
        self.tag_lower(self.image.Id)

    def selection_area_handler(self, event):
        image_id = self.find_closest(event.x, event.y)[0]
        if self.selected_image is not None:
            if image_id != self.selected_image.Id:
                self.selected_image.Id.apply_selection()

        self.images[image_id].apply_selection()
        if self.images[image_id].IsSelected:
            self.selected_image = self.images[image_id]
        else:
            self.selected_image = None

    @image_update_event_wrapper
    def scale_image_handler(self, event):
        if event.char in ['[', ']']:
            if event.char == '[':
                self.selected_image.zoom_in()
            elif event.char == ']':
                self.selected_image.zoom_out()

    @image_update_event_wrapper
    def move_image_view_up_handler(self, event):
        self.selected_image.move_view_up()

    @image_update_event_wrapper
    def move_image_view_down_handler(self, event):
        self.selected_image.move_view_down()

    @image_update_event_wrapper
    def move_image_view_left_handler(self, event):
        self.selected_image.move_view_left()

    @image_update_event_wrapper
    def move_image_view_right_handler(self, event):
        self.selected_image.move_view_right()

    def resize_event_handler(self, event):
        if self.image is not None:
            self.image.resize((event.width, event.height))
>>>>>>> a7fc899b

    def update_corners(self):
        if self.collage_root is not None:
            self.collage_root.update_corners(
                new_width=self['width'], new_height=self['height'], new_margin=self.margin)<|MERGE_RESOLUTION|>--- conflicted
+++ resolved
@@ -1,8 +1,4 @@
 import tkinter as tk
-<<<<<<< HEAD
-from src.CornerCreator import CornerCreator
-from src.utils import safe_open_image
-=======
 import tkinter.messagebox as messagebox
 import PIL
 from src.CollageImage import PILCollageImage, ViewingWindowException
@@ -19,12 +15,9 @@
             except ViewingWindowException as ex:
                 messagebox.showinfo("Info", ex.message)
     return wrapper
->>>>>>> a7fc899b
-
-from src.CollageTree import CollageRoot
 
 
-class Collage(tk.Frame):
+class Collage(tk.Canvas):
     def __init__(
         self,
         margin,
@@ -38,11 +31,6 @@
         self.corner_creator = CornerCreator(corner_width, corner_curve)
 
         # TODO class to manage images
-<<<<<<< HEAD
-        self.collage_root = CollageRoot(
-            tk_master=self, corner_creator=self.corner_creator, margin=self.margin, **master_kwargs)
-        self.collage_root.get_tk_object().grid(row=0, column=0)
-=======
         self.images = dict()
         self.image = None
         self.selected_image = None
@@ -57,7 +45,6 @@
         self.bind("<Down>", self.move_image_view_down_handler)
         self.bind("<Left>", self.move_image_view_left_handler)
         self.bind("<Right>", self.move_image_view_right_handler)
->>>>>>> a7fc899b
 
     def add_image(self, filename, where):
         """
@@ -65,11 +52,6 @@
         filename: image file name
         where: 'n', 'w', 'e', 's'
         """
-<<<<<<< HEAD
-        image = safe_open_image(filename, self.corner_creator)
-        if image is not None:
-            self.collage_root.add_image(image=image, where=where)
-=======
         try:
             self.image = PILCollageImage(
                 filename,
@@ -129,9 +111,7 @@
     def resize_event_handler(self, event):
         if self.image is not None:
             self.image.resize((event.width, event.height))
->>>>>>> a7fc899b
 
     def update_corners(self):
-        if self.collage_root is not None:
-            self.collage_root.update_corners(
-                new_width=self['width'], new_height=self['height'], new_margin=self.margin)+        if self.image is not None:
+            self.image.update_corners()